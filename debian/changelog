--- conflicted
+++ resolved
@@ -1,21 +1,12 @@
-<<<<<<< HEAD
 manila (1:2.0.0~b1-2) experimental; urgency=medium
 
+  * Build-depends on git to fix sphinx-build.
   * Updated fr.po and nl.po debconf translation (Closes: #807765, #812352).
   * Removed volume_group from manila-common.templates.
 
  -- Thomas Goirand <zigo@debian.org>  Wed, 03 Feb 2016 16:39:33 +0800
 
-manila (1:2.0.0~b1-1) experimental; urgency=medium
-=======
-manila (1:2.0.0~b2-2) UNRELEASED; urgency=medium
-
-  * Build-depends on git to fix sphinx-build.
-
- -- Thomas Goirand <zigo@debian.org>  Mon, 25 Jan 2016 15:52:19 +0000
-
 manila (1:2.0.0~b2-1) experimental; urgency=medium
->>>>>>> 99aa5194
 
   * New upstream release.
   * Fixed (build-)depends for this release.
